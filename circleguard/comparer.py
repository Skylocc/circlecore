import itertools
import sys
import logging
import math

import numpy as np

from circleguard.replay import Replay
from circleguard.enums import Mod
from circleguard.exceptions import InvalidArgumentsException, CircleguardException
import circleguard.utils as utils
from circleguard.result import ReplayStealingResult

class Comparer:
    """
    Manages comparing :class:`~.replay.Replay`\s for replay stealing.

    Parameters
    ----------
    threshold: int
        If a comparison scores below this value, one of the
        :class:`~.replay.Replay` in the comparison is considered cheated.
    replays1: list[:class:`~.replay.Replay`]
        The replays to compare against either ``replays2`` if ``replays`` is
        not ``None``, or against other replays in ``replays1``.
    replays2: list[:class:`~.replay.Replay`]
        The replays to compare against ``replays1``.

    Notes
    -----
    If ``replays2`` is passed, each replay in ``replays1`` is compared against
    each replay in ``replays2``. Otherwise, each replay in ``replays1`` is
    compared against each other replay in ``replays1``
    (``len(replays1) choose 2`` comparisons).

    The order of ``replays1`` and ``replays2`` has no effect; comparing 1 to 2
    is the same as comparing 2 to 1.

    See Also
    --------
    :class:`~investigator.Investigator`, for investigating single replays.
    """

    def __init__(self, threshold, replays1, replays2=None):
        self.log = logging.getLogger(__name__)
        self.threshold = threshold

        # filter beatmaps we had no data for - see Loader.replay_data and OnlineReplay.from_map
        self.replays1 = [replay for replay in replays1 if replay.replay_data is not None]
        self.replays2 = [replay for replay in replays2 if replay.replay_data is not None] if replays2 else None
        self.mode = "double" if self.replays2 else "single"
        self.log.debug("Comparer initialized: %r", self)

    def compare(self):
        """
        If ``replays2`` is not ``None``, compares all replays in replays1
        against all replays in replays2. Otherwise, compares all replays in
        ``replays1`` against all other replays in ``replays1``
        (``len(replays1) choose 2`` comparisons).

<<<<<<< HEAD
        Returns:
            A generator containing Result objects of the comparisons.
=======
        Yields
        ------
        :class:`~.result.ComparisonResult`
            Results representing the comparison of two replays.

        Raises:
            CircleguardException if no comparisons could be made from the given
            replays (if ``replays1`` or ``replays2`` is empty, for instance) and
            ``config.failfast`` is ``True``.
>>>>>>> 8495270b
        """

        self.log.info("Comparing replays with mode: %s", self.mode)
        self.log.debug("replays1: %r", self.replays1)
        self.log.debug("replays2: %r", self.replays2)

        #TODO: a little bit hacky and I don't think works 100% correctly, if mode is double but replays2 is None
        if not self.replays1 or self.replays2 == []:
            return

        if self.mode == "double":
            iterator = itertools.product(self.replays1, self.replays2)
        elif self.mode == "single":
            iterator = itertools.combinations(self.replays1, 2)
        else:
            raise InvalidArgumentsException("'mode' must be one of 'double' or 'single'")

        for replay1, replay2 in iterator:
            if replay1.replay_id == replay2.replay_id:
                self.log.debug("Not comparing %r and %r with the same id", replay1, replay2)
                continue
            yield self._result(replay1, replay2)


    def _result(self, replay1, replay2):
        """
        Compares two :class:`~.replay.Replay`\s.

        Parameters
        ----------
        replay1: :class:`~.replay.Replay`
            The first replay to compare.
        replay2: :class:`~.replay.Replay`
            The second replay to compare.

        Returns
        -------
        :class:`~.result.ComparisonResult`
            The result of comparing ``replay1`` to ``replay2``.
        """
        self.log.log(utils.TRACE, "comparing %r and %r", replay1, replay2)
        result = Comparer._compare_two_replays(replay1, replay2)
        mean = result[0]
        sigma = result[1]
        ischeat = False
        if(mean < self.threshold):
            ischeat = True

        return ReplayStealingResult(replay1, replay2, mean, ischeat)

    @staticmethod
    def _compare_two_replays(replay1, replay2):
        """
        Calculates the average cursor distance between two
        :class:`~.replay.Replay`\s, and the standard deviation of the distance.

        Parameters
        ----------
        replay1: :class:`~.replay.Replay`
            The first replay to compare.
        replay2: :class:`~.replay.Replay`
            The second replay to compare.

        Returns
        -------
        tuple (float, float)
            (average distance, stddev) of the cursors of the two replays.
        """

        # get all coordinates in numpy arrays so that they're arranged like:
        # [ x_1 x_2 ... x_n
        #   y_1 y_2 ... y_n ]
        # indexed by columns first.
        data1 = replay1.as_list_with_timestamps()
        data2 = replay2.as_list_with_timestamps()

        # interpolate
        (data1, data2) = utils.interpolate(data1, data2)

        # remove time and keys from each tuple
        data1 = [d[1:3] for d in data1]
        data2 = [d[1:3] for d in data2]

        mods1 = replay1.mods
        mods2 = replay2.mods
        flip1 = Mod.HR in mods1
        flip2 = Mod.HR in mods2
        if(flip1 ^ flip2): # xor, if one has hr but not the other
            for d in data1:
                d[1] = 384 - d[1]

        (mu, sigma) = Comparer._compute_data_similarity(data1, data2)
        return (mu, sigma)

    @staticmethod
    def _compute_data_similarity(data1, data2):
        """
        Calculates the average cursor distance between two lists of cursor data,
        and the standard deviation of the distance.

        Parameters
        ----------
        data1: list[tuple(int, int)]
            The first set of cursor data, containing the x and y positions
            of the cursor at each datapoint.
        data2: list[tuple(int, int)]
            The first set of cursor data, containing the x and y positions
            of the cursor at each datapoint.

        Returns
        -------
        tuple (float, float)
            (average distance, stddev) between the two datasets.

        Notes
        -----
        The two data lists must have previously been interpolated to each other.
        This is why we can get away with only lists of [x,y] and not [x,y,t].
        """

        data1 = np.array(data1)
        data2 = np.array(data2)

        # switch if the second is longer, so that data1 is always the longest.
        if len(data2) > len(data1):
            (data1, data2) = (data2, data1)

        shortest = len(data2)

        distance = data1[:shortest] - data2
        # square all numbers and sum over the second axis (add row 2 to row 1),
        # finally take the square root of each number to get all distances.
        # [ x_1 x_2 ... x_n   => [ x_1 ** 2 ... x_n ** 2
        #   y_1 y_2 ... y_n ] =>   y_1 ** 2 ... y_n ** 2 ]
        # => [ x_1 ** 2 + y_1 ** 2 ... x_n ** 2 + y_n ** 2 ]
        # => [ d_1 ... d_2 ]
        distance = (distance ** 2).sum(axis=1) ** 0.5

        mu, sigma = distance.mean(), distance.std()

        return (mu, sigma)

    def __repr__(self):
        return f"Comparer(threshold={self.threshold},replays1={self.replays1},replays2={self.replays2})"

    def __str__(self):
        return f"Comparer with thresh {self.threshold}"<|MERGE_RESOLUTION|>--- conflicted
+++ resolved
@@ -58,20 +58,10 @@
         ``replays1`` against all other replays in ``replays1``
         (``len(replays1) choose 2`` comparisons).
 
-<<<<<<< HEAD
-        Returns:
-            A generator containing Result objects of the comparisons.
-=======
         Yields
         ------
         :class:`~.result.ComparisonResult`
             Results representing the comparison of two replays.
-
-        Raises:
-            CircleguardException if no comparisons could be made from the given
-            replays (if ``replays1`` or ``replays2`` is empty, for instance) and
-            ``config.failfast`` is ``True``.
->>>>>>> 8495270b
         """
 
         self.log.info("Comparing replays with mode: %s", self.mode)
