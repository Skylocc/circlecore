--- conflicted
+++ resolved
@@ -1,9 +1,5 @@
 from datetime import timedelta
-<<<<<<< HEAD
-from enum import Enum, auto
 from collections import Counter
-=======
->>>>>>> 6c3e1451
 
 import numpy as np
 from scipy import signal
@@ -232,7 +228,6 @@
         replay: :class:`~.Replay`
             The replay to get the frametimes of.
         """
-<<<<<<< HEAD
         BUF = 50
         FREQ_RANGE = 6
 
@@ -288,9 +283,6 @@
         return (sum(frametimes_filtered) / 2) / len(frametimes_filtered)
 
 
-=======
-        return np.diff(replay.t)
->>>>>>> 6c3e1451
 
     @staticmethod
     def keydown_frames(replay):
