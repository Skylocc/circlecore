# Circlecore

Circlecore is the backend of the circleguard project, available as a pip module. If you are looking to download and start using circleguard yourself, see [our frontend repo](https://github.com/circleguard/circleguard). If you would like to incorporate circleguard into your own projects, read on.

To clarify, this module is referred to internally as circlecore to differentiate it from the circleguard project as a whole, but is imported as circleguard, and referred to as circleguard in this overview.

## Usage

First, install circleguard:

```bash
pip install circleguard
```

Circleguard can be ran in two ways - through convenience methods such as `circleguard.user_check()` or by instantiating and passing a Check object to `circleguard.run(check)`, which provides much more control over how and what replays to compare. Both methods return a generator containing Result objects.

The following examples provide very simple uses of Result objects. For more detailed documentation of what variables are available to you through Result objects, refer to its documentation in the source.

### Convenience Methods

For simple usage, you may only ever need to use convenience methods. These methods are used directly by the frontend of circleguard and are generally maintained on that basis, so methods useful to the most people are added. Convenience methods are no different from running circleguard through Check objects - internally, all convenience methods do is create Check objects and run circleguard with them anyway. They simply provide easy usage for common use cases of circleguard, such as checking a specific map's leaderboard.

```python
from circleguard import *

circleguard = Circleguard("your-api-key", "/absolute/path/to/your/db/file.db")

# screen a user's top plays for replay steals and remods.
# You can change options such as whether to cache the results from the default for a single method. See Advanced Usage for more on default options.
for r in circleguard.user_check(12092800, cache=True):
    if(r.ischeat):
        print("Found a cheater! {} vs {}, {} set later.".format(r.replay1.username, r.replay2.username, r.later_name))

# compare the top 10 plays on a map for replay steals
for r in circleguard.map_check(1005542, num=10):
    if(r.ischeat):
        print("Found a cheater on a map! {} vs {}, {} set later.".format(r.replay1.username, r.replay2.username, r.later_name))

# compare local files for replay steals
for r in circleguard.local_check("/absolute/path/to/folder/containing/osr/files/"):
     if(r.ischeat):
        print("Found a cheater locally! {} vs {}, {} set later.".format(r.replay1.path, r.replay2.path, r.later_name))

# compare two specific users' plays on a map to check for a replay steal
for r in circleguard.verify(1699366, 12092800, 7477458, False):
    if(r.ischeat):
        print("Confirmed that {} is cheating".format(r.later_name))
    else:
        print("Neither of those two users appear to have stolen from each other")
```

### More Generally

The much more flexible way to use circleguard is to make your own Check object and run circleguard with that. This allows for mixing different types of Replay objects - comparing local .osr's to online replays - as well as the liberty to instantiate the Replay objects yourself and use your own Replay subclasses. See Advanced Usage for more on subclassing.

```python
from circleguard import *
from pathlib import Path

circleguard = Circleguard("your-api-key", "/absolute/path/to/your/db/file.db")

# assuming you have your replays folder in ../replays, relative to your script. Adjust as necessary
PATH = Path(__file__).parent / "replays"
# assuming you have two files called woey.osr and ryuk.osr in the replays folder.
# This example uses python Paths, but strings representing the absolute file location will work just fine.
# Refer to the Pathlib documentation for reference on what constitutes a valid Path in string form.
replays = [ReplayPath(PATH / "woey.osr"), ReplayPath(PATH / "ryuk.osr")]
check = Check(replays)
for r in circleguard.run(check):
    if(r.ischeat):
        print("Found a cheater locally! {} vs {}, {} set later.".format(r.replay1.path, r.replay2.path, r.later_name))

# Check objects allow mixing of Replay subclasses. circleguard only defines ReplayPath and ReplayMap,
# but as we will see further on, you can define your own subclasses to suit your needs.
replays = [ReplayPath(PATH / "woey.osr"), ReplayMap(map_id=1699366, user_id=12092800, mods=0)]
for r in circleguard.run(Check(replays)):
    if(r.ischeat):
        # subclasses are mixed now
        repr1 = r.replay1.path if r.replay1 is ReplayPath else r.replay1.username
        repr2 = r.replay2.path if r.replay2 is ReplayPath else r.replay2.username
        print("Found a cheater! {} vs {}, {} set later.".format(repr1, repr2, r.later_name))
```

## Advanced Usage

### Setting Options

**Note that this section specifically is not accurate and only serves as notes for future implementation**

There are four tiers of options. The lowest option which is set takes priority for any given replay or comparison. Setting options does not effect previously instantiated objects - changing global options will only affect Circleguard objects created after the option is changed, for instance.

Options can be set at the highest level (global level) by using Circleguard.set_options. Options can be changed at the second highest level (instance level) using circleguard#set_options, which only affects the instance you call the method on. Be careful to use the static method to change global settings and the instance method to change instance settings.

Options can be further specified at the second lowest level (Check level) by passing the appropriate argument when the Check is instantiated. Finally, options can be changed at the lowest level (Replay level) by passing the appropriate argument when the Replay is instantiated.

### Subclassing Replay

If you have needs that are not met by the provided implementations of Replay - ReplayPath and ReplayMap - you can subclass Replay, or one of its subclasses, yourself.

Here is a simple example of subclassing, where each Replay has a unique id. Say you were pulling these paths from a database rather than listing the files in a folder - if your database has an id for each entry, storing that in the Replay allows you to identify which entry to modify in the database after a comparison has been made.

```python
from circleguard import *

class IdentifiableReplay(ReplayPath):
    def __init__(self, id, path):
        self.id = id
        ReplayPath.__init__(self, path)

circleguard = Circleguard("your-api-key", "/absolute/path/to/your/db/file.db")
# database file here unrelated to the path database TODO rewrite example to make clearer or remove db path as necessary altogether
check = Check(IdentifiableReplay(1, "/path/to/osr.osr"), IdentifiableReplay(2, "/path/to/osr2.osr"))
for result in circleguard.run(check):
    print("id {} vs {} - cheating? {}".format(result.replay1.id, result.replay2.id, result.ischeat))
    # do some database logic with these two ids if applicable
```

Although Replay does not have the id attribute by default, because we subclassed ReplayPath and gave IdenitiableReplay the id attribute, the replays stored in the Result object will be that same IdentifiableReplay we passed to the Check constructor, and will have the id attribute.

**The Replays stored in replay1 and replay2 of the Result object are the same replays used to instantiate Check.**

Besides adding information to the Replay through the constructor, you can also control when and how it gets loaded by overloading its `load` method.

```python
from circleguard import *

class ReplayDatabase(Replay):
    def __init__(self, map_id, user_id, mods, detect=Detect.ALL):
        self.map_id = map_id
        self.user_id = user_id
        self.mods = mods
        self.detect = detect
        self.loaded = False

    def load(self):
        # execute (unimplented) sql to retrieve replay data from a local database. Assume the call returns a tuple (replay_id, replay_data)
        result = load_replay_from_database(self.map_id, self.user_id, self.mods)
        replay_id = result[0]
        replay_data = result[1]

        Replay.__init__(self.user_id, self.mods, replay_id, replay_data, self.detect, loaded=True)

replays = [ReplayDatabase(1699366, 12092800, 4), ReplayDatabase(1005542, 7477458, 16)]
for replay in replays:
    print("loading replay from local database")
    replay.load()

for result in circleguard.run(Check(replys)):
    print(result.similarity)
```

To conform to Replay standards in a subclass you create, you must initialize the superclass (usually Replay, but you can have as long of a hierarchy as you want) in your load method. You must also set self.weight to one of RatelimitWeight.HEAVY, RatelimitWeight.LIGHT, or RatelimitWeight.NONE in your `__init__` method (see the Replay documentation for why this attribute is important, and how to determine which one to use). When you call circleguard.run(check), the first thing it checks if check.loaded is True. If it is, it doesn't load any replays inside it. If not, it calls the load method on each replay in the check object that has replay.loaded set to False, skipping those that have replay.loaded set to True.

So long as your overriding load method loads valid replay_data and initializes the superclass Replay with appropriate values, you can either load it outside the circleguard.run(check) call, or leave the loading up to that call. Either way, the load method will be executed unless you set replay.loaded to True, which happens when you initialize Replay.

<<<<<<< HEAD
If you just want to add attributes but are happy with how the replays are loaded, subclass one of ReplayPath or ReplayMap. If you want to entirely change how the replay is loaded, subclass Replay.
=======
Thanks to [kszlim](https://github.com/kszlim), whose [replay parser](https://github.com/kszlim/osu-replay-parser) formed the basis of [our modified replay parser](https://github.com/circleguard/osu-replay-parser).

Thanks to [Accalix](https://twitter.com/Accalix_) for creating our logo! You can check out more of his work [here](https://accalixgfx.com/index.php)
>>>>>>> b76ddbe0
<|MERGE_RESOLUTION|>--- conflicted
+++ resolved
@@ -153,10 +153,10 @@
 
 So long as your overriding load method loads valid replay_data and initializes the superclass Replay with appropriate values, you can either load it outside the circleguard.run(check) call, or leave the loading up to that call. Either way, the load method will be executed unless you set replay.loaded to True, which happens when you initialize Replay.
 
-<<<<<<< HEAD
+
 If you just want to add attributes but are happy with how the replays are loaded, subclass one of ReplayPath or ReplayMap. If you want to entirely change how the replay is loaded, subclass Replay.
-=======
+
+
 Thanks to [kszlim](https://github.com/kszlim), whose [replay parser](https://github.com/kszlim/osu-replay-parser) formed the basis of [our modified replay parser](https://github.com/circleguard/osu-replay-parser).
 
 Thanks to [Accalix](https://twitter.com/Accalix_) for creating our logo! You can check out more of his work [here](https://accalixgfx.com/index.php)
->>>>>>> b76ddbe0
